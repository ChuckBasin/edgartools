--- conflicted
+++ resolved
@@ -5,13 +5,6 @@
 The format is based on [Keep a Changelog](https://keepachangelog.com/en/1.1.0/),
 and this project adheres to [Semantic Versioning](https://semver.org/spec/v2.0.0.html).
 
-<<<<<<< HEAD
-## [3.15.1] - 2025-04-15
-
-### Added
-
-- Add `cover_page()` accessor to `xbrl.statements` to get the cover page of the Statements
-=======
 ## [4.0.0-alpha] - 2025-04-19
 
 ### Changed
@@ -30,7 +23,13 @@
 ### Fixed
 - Fixed issue with optional ratio concepts causing ratio calculations to fail
 
->>>>>>> d9c45186
+
+## [3.15.1] - 2025-04-15
+
+### Added
+
+- Add `cover_page()` accessor to `xbrl.statements` to get the cover page of the Statements
+
 
 ## [3.15.0] - 2025-04-04
 
